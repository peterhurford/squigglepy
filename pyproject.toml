--- conflicted
+++ resolved
@@ -1,10 +1,6 @@
 [tool.poetry]
 name = "squigglepy"
-<<<<<<< HEAD
-version = "0.27-dev3"
-=======
-version = "0.27-dev5"
->>>>>>> cda64aed
+version = "0.27-dev6"
 description = "Squiggle programming language for intuitive probabilistic estimation features in Python"
 authors = ["Peter Wildeford <peter@rethinkpriorities.org>"]
 license = "MIT"
